{-# LANGUAGE AllowAmbiguousTypes #-}
{-# LANGUAGE DefaultSignatures #-}
{-# LANGUAGE FunctionalDependencies #-}
{-# LANGUAGE UndecidableInstances #-}

module Web.Hyperbole.Forms
  ( FormFields (..)
  , InputType (..)
  , FieldName
  , Invalid
  , Input (..)
  , field
  , label
  , input
  , form
  , placeholder
  , submit
  , formData
  , Form (..)
  , formFields
  , formFieldsWith
  , Field
  , defaultFormOptions
  , FormOptions (..)
  , Validated (..)
  , FormField (..)
  , fieldValid
  , anyInvalid
  , invalidText
  , validate
  , Identity

    -- * Re-exports
  , FromHttpApiData
  , Generic
  , GenFields (..)
  , GenField (..)
  )
where

<<<<<<< HEAD
import Data.Functor.Identity (Identity (..))
=======
>>>>>>> dcd97867
import Data.Kind (Type)
import Data.Text (Text, pack)
import Effectful
import GHC.Generics
import Text.Casing (kebab)
import Web.FormUrlEncoded qualified as FE
import Web.HttpApiData (FromHttpApiData (..))
import Web.Hyperbole.Effect
<<<<<<< HEAD
import Web.Hyperbole.HyperView (HyperView (..), ViewAction (..), dataTarget)
import Web.Internal.FormUrlEncoded (FormOptions (..), defaultFormOptions, parseUnique)
=======
import Web.Hyperbole.HyperView (HyperView (..), ViewAction (..), ViewId (..), dataTarget)
import Web.Hyperbole.Types (Elem)
import Web.Internal.FormUrlEncoded (FormOptions (..), defaultFormOptions)
>>>>>>> dcd97867
import Web.View hiding (form, input, label)


-- | The only time we can use Fields is inside a form
data FormFields id = FormFields id


data FormField v a = FormField
  { fieldName :: FieldName a
  , validated :: v a
  }
  deriving (Show)


-- instance Show (v a) => Show (FormField v) where
--   show f = "Form Field"

-- instance (ViewId id) => ViewId (FormFields id v fs) where
--   parseViewId t = do
--     i <- parseViewId t
--     pure $ FormFields i lbls mempty
--   toViewId (FormFields i _ _) = toViewId i
--
--
-- instance (HyperView id, ViewId id) => HyperView (FormFields id v fs) where
--   type Action (FormFields id v fs) = Action id

-- | Choose one for 'input's to give the browser autocomplete hints
data InputType
  = -- TODO: there are many more of these: https://developer.mozilla.org/en-US/docs/Web/HTML/Attributes/autocomplete
    NewPassword
  | CurrentPassword
  | Username
  | Email
  | Number
  | TextInput
  | Name
  | OneTimeCode
  | Organization
  | StreetAddress
  | Country
  | CountryName
  | PostalCode
  | Search
  deriving (Show)


{- | Validation results for a 'form'

@

data UserForm f = UserForm
  { username :: Field f
  , age :: Field f Int
  }
  deriving (Generic)



validateUsername :: Username -> Validated Username
validateUsername (Username u) =
  mconcat
    [ validate (T.elem ' ' u) "Username must not contain spaces"
    , validate (T.length u < 4) "Username must be at least 4 chars"
    , if u == "admin" || u == "guest"
        then Invalid "Username is already in use"
        else Valid
    ]

formAction :: ('Hyperbole' :> es, 'UserDB' :> es) => FormView -> FormAction -> 'Eff' es ('View' FormView ())
formAction _ SignUp = do
  u <- 'formField' \@Age

  case validateUser u a of
    'Validation' [] -> successView
    errs -> userForm v
@
@
-}

-- would be easier if you pass in your own data. Right now everything is indexed by type
data Validated a = Invalid Text | NotInvalid | Valid
  deriving (Show)


instance Semigroup (Validated a) where
  Invalid t <> _ = Invalid t
  _ <> Invalid t = Invalid t
  Valid <> _ = Valid
  _ <> Valid = Valid
  a <> _ = a


instance Monoid (Validated a) where
  mempty = NotInvalid


-- type Validation = Validation' Validated
--
--
-- newtype Validation' validated a = Validation [(Text, validated ())]
--   deriving newtype (Semigroup, Monoid)

-- instance (Show (v ())) => Show (Validation' v fs) where
--   show (Validation v) = show v
--
--
-- validation :: forall a fs v. (FormField a, Elem a fs, ValidationState v, Monoid (v a)) => Validation' v fs -> v a
-- validation (Validation vs) = mconcat $ fmap (convert . snd) $ filter ((== inputName @a) . fst) vs

class ValidationState (v :: Type -> Type) where
  convert :: v a -> v b
  isInvalid :: v a -> Bool


instance ValidationState Validated where
  convert :: Validated a -> Validated b
  convert (Invalid t) = Invalid t
  convert NotInvalid = NotInvalid
  convert Valid = Valid


  isInvalid :: Validated a -> Bool
  isInvalid (Invalid _) = True
  isInvalid _ = False


{-
@
'field' \@User id Style.invalid $ do
  'label' \"Username\"
  'input' Username ('placeholder' "username")
  el_ 'invalidText'
@
-}
invalidText :: forall a id. View (Input id Validated a) ()
invalidText = do
  Input _ v <- context
  case v of
    Invalid t -> text t
    _ -> none


-- | specify a check for a 'Validation'
validate :: Bool -> Text -> Validated a
validate True t = Invalid t -- Validation [(inputName @a, Invalid t)]
validate False _ = NotInvalid -- Validation [(inputName @a, NotInvalid)]


-- validateWith :: forall a fs v. (FormField a, Elem a fs, ValidationState v) => v a -> Validation' v fs
-- validateWith v = Validation [(inputName @a, convert v)]

-- eh... not sure how to do this...
anyInvalid :: forall form val. (Form form val, ValidationState val) => form val -> Bool
anyInvalid f = any isInvalid (collectValids f :: [val ()])


-- any (isInvalid . snd) vs

fieldValid :: View (Input id v a) (v a)
fieldValid = do
  Input _ v <- context
  pure v


data FieldName a = FieldName Text
  deriving (Show)


data Invalid a


data Input id v a = Input
  { inputName :: FieldName a
  , valid :: v a
  }


{- | Display a 'FormField'

@
data Age = Age Int deriving (Generic, FormField)

myForm = do
  'form' SignUp mempty id $ do
    field @Age id id $ do
     'label' "Age"
     'input' Number (value "0")
@
-}
field
  :: forall v a id
   . FormField v a
  -> (v a -> Mod)
  -> View (Input id v a) ()
  -> View (FormFields id) ()
field fld md cnt = do
  tag "label" (md fld.validated . flexCol) $ do
    addContext (Input fld.fieldName fld.validated) cnt


-- | label for a 'field'
label :: Text -> View (Input id v a) ()
label = text


-- | input for a 'field'
input :: InputType -> Mod -> View (Input id v a) ()
input ft f = do
  Input (FieldName nm) _ <- context
  tag "input" (f . name nm . att "type" (inpType ft) . att "autocomplete" (auto ft)) none
 where
  inpType NewPassword = "password"
  inpType CurrentPassword = "password"
  inpType Number = "number"
  inpType Email = "email"
  inpType Search = "search"
  inpType _ = "text"

  auto :: InputType -> Text
  auto = pack . kebab . show


placeholder :: Text -> Mod
placeholder = att "placeholder"


{- | Type-safe \<form\>. Calls (Action id) on submit

@
userForm :: 'Validation' -> 'View' FormView ()
userForm v = do
  form Signup v id $ do
    el Style.h1 "Sign Up"

    'field' \@User id Style.invalid $ do
      'label' \"Username\"
      'input' Username ('placeholder' "username")
      el_ 'invalidText'

    'field' \@Age id Style.invalid $ do
      'label' \"Age\"
      'input' Number ('placeholder' "age" . value "0")
      el_ 'invalidText'

    'submit' (border 1) \"Submit\"
@
-}
form :: (Form form val, HyperView id) => Action id -> Mod -> View (FormFields id) () -> View id ()
form a md cnt = do
  vid <- context

  tag "form" (onSubmit a . dataTarget vid . md . flexCol) $ do
    addContext (FormFields vid) cnt
 where
  onSubmit :: (ViewAction a) => a -> Mod
  onSubmit = att "data-on-submit" . toAction


-- | Button that submits the 'form'. Use 'button' to specify actions other than submit
submit :: Mod -> View (FormFields id) () -> View (FormFields id) ()
submit f = tag "button" (att "type" "submit" . f)


type family Field (context :: Type -> Type) a
type instance Field Identity a = a
type instance Field FieldName a = FieldName a
type instance Field (FormField v) a = FormField v a
type instance Field Validated a = Validated a
type instance Field Maybe a = Maybe a
type instance Field (Either String) a = Either String a


formData :: forall form val es. (Form form val, Hyperbole :> es) => Eff es (form Identity)
formData = do
  f <- formBody
  let ef = formParse @form @val f :: Either Text (form Identity)
  case ef of
    Left e -> parseError e
    Right a -> pure a


{- | Parse a 'FormField' from the request

@
formAction :: ('Hyperbole' :> es, 'UserDB' :> es) => FormView -> FormAction -> 'Eff' es ('View' FormView ())
formAction _ SignUp = do
  a <- formField \@Age
  u <- formField \@User
  saveUserToDB u a
  pure $ el_ "Saved!"
@
-}

-- formField :: forall a es. (FormField a, Hyperbole :> es) => Eff es a
-- formField = do
--   f <- formData
--   case fieldParse f of
--     Left e -> parseError e
--     Right a -> pure a

-- WARNING: needs the capability to
-- TODO: Generate an empty set of field names?
-- TODO: Merge Validation and FieldNames
class Form form val | form -> val where
  formParse :: FE.Form -> Either Text (form Identity)
  default formParse :: (Generic (form Identity), GFormParse (Rep (form Identity))) => FE.Form -> Either Text (form Identity)
  formParse f = to <$> gFormParse f


  collectValids :: (ValidationState val) => form val -> [val ()]
  default collectValids :: (Generic (form val), GCollect (Rep (form val)) val) => form val -> [val ()]
  collectValids f = gCollect (from f)


  genForm :: form val
  default genForm :: (Generic (form val), GenFields (Rep (form val))) => form val
  genForm = to gGenFields


  genFieldsWith :: form val -> form (FormField val)
  default genFieldsWith
    :: (Generic (form val), Generic (form (FormField val)), GConvert (Rep (form val)) (Rep (form (FormField val))))
    => form val
    -> form (FormField val)
  genFieldsWith fv = to $ gConvert (from fv)


formFields :: (Form form val) => form (FormField val)
formFields = genFieldsWith genForm


formFieldsWith :: (Form form val) => form val -> form (FormField val)
formFieldsWith = genFieldsWith


-- | Automatically derive labels from form field names
class GFormParse f where
  gFormParse :: FE.Form -> Either Text (f p)


-- instance GForm U1 where
--   gForm = U1

instance (GFormParse f, GFormParse g) => GFormParse (f :*: g) where
  gFormParse f = do
    a <- gFormParse f
    b <- gFormParse f
    pure $ a :*: b


instance (GFormParse f) => GFormParse (M1 D d f) where
  gFormParse f = M1 <$> gFormParse f


instance (GFormParse f) => GFormParse (M1 C c f) where
  gFormParse f = M1 <$> gFormParse f


instance (Selector s, FromHttpApiData a) => GFormParse (M1 S s (K1 R a)) where
  gFormParse f =
    let s = selName (undefined :: M1 S s (K1 R (f a)) p)
     in M1 . K1 <$> parseUnique (pack s) f


------------------------------------------------------------------------------
-- GEN FIELDS :: Create the field! -------------------------------------------
------------------------------------------------------------------------------

class GenFields f where
  gGenFields :: f p


instance GenFields U1 where
  gGenFields = U1


instance (GenFields f, GenFields g) => GenFields (f :*: g) where
  gGenFields = gGenFields :*: gGenFields


instance (Selector s, GenField f a, Field f a ~ f a) => GenFields (M1 S s (K1 R (f a))) where
  gGenFields =
    let sel = selName (undefined :: M1 S s (K1 R (f a)) p)
     in M1 . K1 $ genField @f @a sel


instance (GenFields f) => GenFields (M1 D d f) where
  gGenFields = M1 gGenFields


instance (GenFields f) => GenFields (M1 C c f) where
  gGenFields = M1 gGenFields


------------------------------------------------------------------------------
-- GenField -- Generate a value from the selector name
------------------------------------------------------------------------------

class GenField f a where
  genField :: String -> Field f a


instance GenField FieldName a where
  genField s = FieldName $ pack s


instance GenField Validated a where
  genField = const NotInvalid


instance GenField (FormField Validated) a where
  genField s = FormField (FieldName $ pack s) NotInvalid


instance GenField (FormField Maybe) a where
  genField s = FormField (FieldName $ pack s) Nothing


instance GenField Maybe a where
  genField _ = Nothing

<<<<<<< HEAD

------------------------------------------------------------------------------
-- GMerge - combine two records with the same structure
------------------------------------------------------------------------------

-- class ConvertFields a where
--   convertFields :: (FromSelector f g) => a f -> a g
--   default convertFields :: (Generic (a f), Generic (a g), GConvert (Rep (a f)) (Rep (a g))) => a f -> a g
--   convertFields x = to $ gConvert (from x)

class GMerge ra rb rc where
  gMerge :: ra p -> rb p -> rc p

=======
-------------------------------------------------
-- EXAMPLE --------------------------------------
-------------------------------------------------
-- data FormView = FormView
--   deriving (Generic, ViewId)
--
--
-- data FormAction = Submit
--   deriving (Generic, ViewAction)
--
--
-- instance HyperView FormView where
--   type Action FormView = FormAction
--
--
-- data User = User Text deriving (Generic, FormField)
-- data Age = Age Int deriving (Generic, FormField)
-- data Pass1 = Pass1 Text deriving (Generic, FormField)
-- data Pass2 = Pass2 Text deriving (Generic, FormField)
-- data FakeField = FakeField Text deriving (Generic, FormField)
--
--
-- type UserFields = [User, Age, Pass1, Pass2]
--
--
-- data ValidField a
--   = InvalidField Text
--   | ValidField a
--   | EmptyField
--   | NeedsCheck a
--
--
-- instance Semigroup (ValidField a) where
--   a <> _ = a
--
--
-- instance Monoid (ValidField a) where
--   mempty = EmptyField
--
--
-- instance ValidationState ValidField where
--   convert (InvalidField t) = InvalidField t
--   convert (ValidField a) = ValidField a
--   convert EmptyField = EmptyField
--   convert (NeedsCheck a) = NeedsCheck a
--
>>>>>>> dcd97867

instance (GMerge ra0 rb0 rc0, GMerge ra1 rb1 rc1) => GMerge (ra0 :*: ra1) (rb0 :*: rb1) (rc0 :*: rc1) where
  gMerge (a0 :*: a1) (b0 :*: b1) = gMerge a0 b0 :*: gMerge a1 b1


instance (GMerge ra rb rc) => GMerge (M1 D d ra) (M1 D d rb) (M1 D d rc) where
  gMerge (M1 fa) (M1 fb) = M1 $ gMerge fa fb


instance (GMerge ra rb rc) => GMerge (M1 C d ra) (M1 C d rb) (M1 C d rc) where
  gMerge (M1 fa) (M1 fb) = M1 $ gMerge fa fb


instance (Selector s, MergeField a b c) => GMerge (M1 S s (K1 R a)) (M1 S s (K1 R b)) (M1 S s (K1 R c)) where
  gMerge (M1 (K1 a)) (M1 (K1 b)) = M1 . K1 $ mergeField a b


class MergeField a b c where
  mergeField :: a -> b -> c


instance MergeField (FieldName a) (Validated a) (FormField Validated a) where
  mergeField = FormField


------------------------------------------------------------------------------
-- GConvert - combine two records with the same structure
------------------------------------------------------------------------------

-- class ConvertFields a where
--   convertFields :: (FromSelector f g) => a f -> a g
--   default convertFields :: (Generic (a f), Generic (a g), GConvert (Rep (a f)) (Rep (a g))) => a f -> a g
--   convertFields x = to $ gConvert (from x)

class GConvert ra rc where
  gConvert :: ra p -> rc p


instance (GConvert ra0 rc0, GConvert ra1 rc1) => GConvert (ra0 :*: ra1) (rc0 :*: rc1) where
  gConvert (a0 :*: a1) = gConvert a0 :*: gConvert a1


instance (GConvert ra rc) => GConvert (M1 D d ra) (M1 D d rc) where
  gConvert (M1 fa) = M1 $ gConvert fa


instance (GConvert ra rc) => GConvert (M1 C d ra) (M1 C d rc) where
  gConvert (M1 fa) = M1 $ gConvert fa


instance (Selector s, GenFieldFrom f g a, Field g a ~ g a) => GConvert (M1 S s (K1 R (f a))) (M1 S s (K1 R (g a))) where
  gConvert (M1 (K1 inp)) =
    let sel = selName (undefined :: M1 S s (K1 R (f a)) p)
     in M1 . K1 $ genFieldFrom @f @g sel inp


class GenFieldFrom inp f a where
  genFieldFrom :: String -> inp a -> Field f a


-- instance GenFieldFrom Validated (FormField Validated) a where
--   genFieldFrom s = FormField (FieldName $ pack s)
--

instance GenFieldFrom val (FormField val) a where
  genFieldFrom s = FormField (FieldName $ pack s)


------------------------------------------------------------------------------

class GCollect ra v where
  gCollect :: ra p -> [v ()]


instance GCollect U1 v where
  gCollect _ = []


instance (GCollect f v, GCollect g v) => GCollect (f :*: g) v where
  gCollect (a :*: b) = gCollect a <> gCollect b


instance (Selector s, ValidationState v) => GCollect (M1 S s (K1 R (v a))) v where
  gCollect (M1 (K1 val)) = [convert val]


instance (GCollect f v) => GCollect (M1 D d f) v where
  gCollect (M1 f) = gCollect f


instance (GCollect f v) => GCollect (M1 C c f) v where
  gCollect (M1 f) = gCollect f

------------------------------------------------------------------------------<|MERGE_RESOLUTION|>--- conflicted
+++ resolved
@@ -38,10 +38,7 @@
   )
 where
 
-<<<<<<< HEAD
 import Data.Functor.Identity (Identity (..))
-=======
->>>>>>> dcd97867
 import Data.Kind (Type)
 import Data.Text (Text, pack)
 import Effectful
@@ -50,14 +47,9 @@
 import Web.FormUrlEncoded qualified as FE
 import Web.HttpApiData (FromHttpApiData (..))
 import Web.Hyperbole.Effect
-<<<<<<< HEAD
-import Web.Hyperbole.HyperView (HyperView (..), ViewAction (..), dataTarget)
-import Web.Internal.FormUrlEncoded (FormOptions (..), defaultFormOptions, parseUnique)
-=======
 import Web.Hyperbole.HyperView (HyperView (..), ViewAction (..), ViewId (..), dataTarget)
 import Web.Hyperbole.Types (Elem)
 import Web.Internal.FormUrlEncoded (FormOptions (..), defaultFormOptions)
->>>>>>> dcd97867
 import Web.View hiding (form, input, label)
 
 
@@ -480,7 +472,6 @@
 instance GenField Maybe a where
   genField _ = Nothing
 
-<<<<<<< HEAD
 
 ------------------------------------------------------------------------------
 -- GMerge - combine two records with the same structure
@@ -494,54 +485,6 @@
 class GMerge ra rb rc where
   gMerge :: ra p -> rb p -> rc p
 
-=======
--------------------------------------------------
--- EXAMPLE --------------------------------------
--------------------------------------------------
--- data FormView = FormView
---   deriving (Generic, ViewId)
---
---
--- data FormAction = Submit
---   deriving (Generic, ViewAction)
---
---
--- instance HyperView FormView where
---   type Action FormView = FormAction
---
---
--- data User = User Text deriving (Generic, FormField)
--- data Age = Age Int deriving (Generic, FormField)
--- data Pass1 = Pass1 Text deriving (Generic, FormField)
--- data Pass2 = Pass2 Text deriving (Generic, FormField)
--- data FakeField = FakeField Text deriving (Generic, FormField)
---
---
--- type UserFields = [User, Age, Pass1, Pass2]
---
---
--- data ValidField a
---   = InvalidField Text
---   | ValidField a
---   | EmptyField
---   | NeedsCheck a
---
---
--- instance Semigroup (ValidField a) where
---   a <> _ = a
---
---
--- instance Monoid (ValidField a) where
---   mempty = EmptyField
---
---
--- instance ValidationState ValidField where
---   convert (InvalidField t) = InvalidField t
---   convert (ValidField a) = ValidField a
---   convert EmptyField = EmptyField
---   convert (NeedsCheck a) = NeedsCheck a
---
->>>>>>> dcd97867
 
 instance (GMerge ra0 rb0 rc0, GMerge ra1 rb1 rc1) => GMerge (ra0 :*: ra1) (rb0 :*: rb1) (rc0 :*: rc1) where
   gMerge (a0 :*: a1) (b0 :*: b1) = gMerge a0 b0 :*: gMerge a1 b1
